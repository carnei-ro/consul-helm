--- conflicted
+++ resolved
@@ -95,13 +95,8 @@
 @test "server/StatefulSet: resources can be overridden" {
   cd `chart_dir`
   local actual=$(helm template \
-<<<<<<< HEAD
-      -s templates/server-statefulset.yaml  \
-      --set 'server.resources=foo' \
-=======
       -x templates/server-statefulset.yaml  \
       --set 'server.resources.foo=bar' \
->>>>>>> 685c6d54
       . | tee /dev/stderr |
       yq -r '.spec.template.spec.containers[0].resources.foo' | tee /dev/stderr)
   [ "${actual}" = "bar" ]
