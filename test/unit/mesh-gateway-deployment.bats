#!/usr/bin/env bats

load _helpers

@test "meshGateway/Deployment: disabled by default" {
  cd `chart_dir`
  local actual=$(helm template \
      -x templates/mesh-gateway-deployment.yaml  \
      . | tee /dev/stderr |
      yq 'length > 0' | tee /dev/stderr)
  [ "${actual}" = "false" ]
}

@test "meshGateway/Deployment: enabled with meshGateway, connectInject and client.grpc enabled" {
  cd `chart_dir`
  local actual=$(helm template \
      -x templates/mesh-gateway-deployment.yaml  \
      --set 'meshGateway.enabled=true' \
      --set 'connectInject.enabled=true' \
      --set 'client.grpc=true' \
      . | tee /dev/stderr |
      yq 'length > 0' | tee /dev/stderr)
  [ "${actual}" = "true" ]
}

#--------------------------------------------------------------------
# prerequisites

@test "meshGateway/Deployment: fails if connectInject.enabled=false" {
  cd `chart_dir`
  run helm template \
      -x templates/mesh-gateway-deployment.yaml  \
      --set 'meshGateway.enabled=true' \
      --set 'connectInject.enabled=false' \
      --set 'client.grpc=true' .
  [ "$status" -eq 1 ]
  [[ "$output" =~ "connectInject.enabled must be true" ]]
}

@test "meshGateway/Deployment: fails if client.grpc=false" {
  cd `chart_dir`
  run helm template \
      -x templates/mesh-gateway-deployment.yaml  \
      --set 'meshGateway.enabled=true' \
      --set 'client.grpc=false' \
      --set 'connectInject.enabled=true' .
  [ "$status" -eq 1 ]
  [[ "$output" =~ "client.grpc must be true" ]]
}

@test "meshGateway/Deployment: fails if global.enabled is false and clients are not explicitly enabled" {
  cd `chart_dir`
  run helm template \
      -x templates/mesh-gateway-deployment.yaml  \
      --set 'meshGateway.enabled=true' \
      --set 'client.grpc=true' \
      --set 'connectInject.enabled=true' \
      --set 'global.enabled=false' .
  [ "$status" -eq 1 ]
  [[ "$output" =~ "clients must be enabled" ]]
}

@test "meshGateway/Deployment: fails if global.enabled is true but clients are explicitly disabled" {
  cd `chart_dir`
  run helm template \
      -x templates/mesh-gateway-deployment.yaml  \
      --set 'meshGateway.enabled=true' \
      --set 'client.grpc=true' \
      --set 'connectInject.enabled=true' \
      --set 'global.enabled=true' \
      --set 'client.enabled=false' .
  [ "$status" -eq 1 ]
  [[ "$output" =~ "clients must be enabled" ]]
}

#--------------------------------------------------------------------
# annotations

@test "meshGateway/Deployment: no extra annotations by default" {
  cd `chart_dir`
  local actual=$(helm template \
      -x templates/mesh-gateway-deployment.yaml  \
      --set 'meshGateway.enabled=true' \
      --set 'connectInject.enabled=true' \
      --set 'client.grpc=true' \
      . | tee /dev/stderr |
      yq -r '.spec.template.metadata.annotations | length' | tee /dev/stderr)
  [ "${actual}" = "1" ]
}

@test "meshGateway/Deployment: extra annotations can be set" {
  cd `chart_dir`
  local actual=$(helm template \
      -x templates/mesh-gateway-deployment.yaml  \
      --set 'meshGateway.enabled=true' \
      --set 'connectInject.enabled=true' \
      --set 'client.grpc=true' \
      --set 'meshGateway.annotations=key1: value1
key2: value2' \
      . | tee /dev/stderr |
      yq -r '.spec.template.metadata.annotations | length' | tee /dev/stderr)
  [ "${actual}" = "3" ]
}

#--------------------------------------------------------------------
# replicas

@test "meshGateway/Deployment: replicas defaults to 2" {
  cd `chart_dir`
  local actual=$(helm template \
      -x templates/mesh-gateway-deployment.yaml  \
      --set 'meshGateway.enabled=true' \
      --set 'connectInject.enabled=true' \
      --set 'client.grpc=true' \
      . | tee /dev/stderr |
      yq -r '.spec.replicas' | tee /dev/stderr)
  [ "${actual}" = "2" ]
}

@test "meshGateway/Deployment: replicas can be overridden" {
  cd `chart_dir`
  local actual=$(helm template \
      -x templates/mesh-gateway-deployment.yaml  \
      --set 'meshGateway.enabled=true' \
      --set 'connectInject.enabled=true' \
      --set 'client.grpc=true' \
      --set 'meshGateway.replicas=3' \
      . | tee /dev/stderr |
      yq -r '.spec.replicas' | tee /dev/stderr)
  [ "${actual}" = "3" ]
}

#--------------------------------------------------------------------
# affinity

@test "meshGateway/Deployment: affinity defaults to one per node" {
  cd `chart_dir`
  local actual=$(helm template \
      -x templates/mesh-gateway-deployment.yaml  \
      --set 'meshGateway.enabled=true' \
      --set 'connectInject.enabled=true' \
      --set 'client.grpc=true' \
      . | tee /dev/stderr |
      yq -r '.spec.template.spec.affinity.podAntiAffinity.requiredDuringSchedulingIgnoredDuringExecution[0].topologyKey' | tee /dev/stderr)
  [ "${actual}" = "kubernetes.io/hostname" ]
}

@test "meshGateway/Deployment: affinity can be overridden" {
  cd `chart_dir`
  local actual=$(helm template \
      -x templates/mesh-gateway-deployment.yaml  \
      --set 'meshGateway.enabled=true' \
      --set 'connectInject.enabled=true' \
      --set 'client.grpc=true' \
      --set 'meshGateway.affinity=key: value' \
      . | tee /dev/stderr |
      yq -r '.spec.template.spec.affinity.key' | tee /dev/stderr)
  [ "${actual}" = "value" ]
}

#--------------------------------------------------------------------
# tolerations

@test "meshGateway/Deployment: no tolerations by default" {
  cd `chart_dir`
  local actual=$(helm template \
      -x templates/mesh-gateway-deployment.yaml  \
      --set 'meshGateway.enabled=true' \
      --set 'connectInject.enabled=true' \
      --set 'client.grpc=true' \
      . | tee /dev/stderr |
      yq -r '.spec.template.spec.tolerations' | tee /dev/stderr)
  [ "${actual}" = "null" ]
}

@test "meshGateway/Deployment: tolerations can be set" {
  cd `chart_dir`
  local actual=$(helm template \
      -x templates/mesh-gateway-deployment.yaml  \
      --set 'meshGateway.enabled=true' \
      --set 'connectInject.enabled=true' \
      --set 'client.grpc=true' \
      --set 'meshGateway.tolerations=- key: value' \
      . | tee /dev/stderr |
      yq -r '.spec.template.spec.tolerations[0].key' | tee /dev/stderr)
  [ "${actual}" = "value" ]
}

#--------------------------------------------------------------------
# hostNetwork


@test "meshGateway/Deployment: hostNetwork is not set by default" {
  cd `chart_dir`
  local actual=$(helm template \
      -x templates/mesh-gateway-deployment.yaml  \
      --set 'meshGateway.enabled=true' \
      --set 'connectInject.enabled=true' \
      --set 'client.grpc=true' \
      . | tee /dev/stderr |
      yq -r '.spec.template.spec.hostNetwork' | tee /dev/stderr)
  [ "${actual}" = "null" ]
}

@test "meshGateway/Deployment: hostNetwork can be set" {
  cd `chart_dir`
  local actual=$(helm template \
      -x templates/mesh-gateway-deployment.yaml  \
      --set 'meshGateway.enabled=true' \
      --set 'connectInject.enabled=true' \
      --set 'client.grpc=true' \
      --set 'meshGateway.hostNetwork=true' \
      . | tee /dev/stderr |
      yq -r '.spec.template.spec.hostNetwork' | tee /dev/stderr)
  [ "${actual}" = "true" ]
}

#--------------------------------------------------------------------
# dnsPolicy

@test "meshGateway/Deployment: no dnsPolicy by default" {
  cd `chart_dir`
  local actual=$(helm template \
      -x templates/mesh-gateway-deployment.yaml  \
      --set 'meshGateway.enabled=true' \
      --set 'connectInject.enabled=true' \
      --set 'client.grpc=true' \
      . | tee /dev/stderr |
      yq -r '.spec.template.spec.dnsPolicy' | tee /dev/stderr)
  [ "${actual}" = "null" ]
}

@test "meshGateway/Deployment: dnsPolicy can be set" {
  cd `chart_dir`
  local actual=$(helm template \
      -x templates/mesh-gateway-deployment.yaml  \
      --set 'meshGateway.enabled=true' \
      --set 'connectInject.enabled=true' \
      --set 'client.grpc=true' \
      --set 'meshGateway.dnsPolicy=ClusterFirst' \
      . | tee /dev/stderr |
      yq -r '.spec.template.spec.dnsPolicy' | tee /dev/stderr)
  [ "${actual}" = "ClusterFirst" ]
}

#--------------------------------------------------------------------
# envoyImage

@test "meshGateway/Deployment: envoy image has default" {
  cd `chart_dir`
  local actual=$(helm template \
      -x templates/mesh-gateway-deployment.yaml  \
      --set 'meshGateway.enabled=true' \
      --set 'connectInject.enabled=true' \
      --set 'client.grpc=true' \
      . | tee /dev/stderr |
      yq -r '.spec.template.spec.containers[0].image' | tee /dev/stderr)
  [ "${actual}" = "envoyproxy/envoy:v1.13.0" ]
}

@test "meshGateway/Deployment: envoy image can be set" {
  cd `chart_dir`
  local actual=$(helm template \
      -x templates/mesh-gateway-deployment.yaml  \
      --set 'meshGateway.enabled=true' \
      --set 'connectInject.enabled=true' \
      --set 'client.grpc=true' \
      --set 'meshGateway.imageEnvoy=new/image' \
      . | tee /dev/stderr |
      yq -r '.spec.template.spec.containers[0].image' | tee /dev/stderr)
  [ "${actual}" = "new/image" ]
}

#--------------------------------------------------------------------
# resources

@test "meshGateway/Deployment: resources has default" {
  cd `chart_dir`
  local actual=$(helm template \
      -x templates/mesh-gateway-deployment.yaml  \
      --set 'meshGateway.enabled=true' \
      --set 'connectInject.enabled=true' \
      --set 'client.grpc=true' \
      . | tee /dev/stderr |
      yq -r '.spec.template.spec.containers[0].resources' | tee /dev/stderr)

  [ $(echo "${actual}" | yq -r '.requests.memory') = "128Mi" ]
  [ $(echo "${actual}" | yq -r '.requests.cpu') = "250m" ]
  [ $(echo "${actual}" | yq -r '.limits.memory') = "256Mi" ]
  [ $(echo "${actual}" | yq -r '.limits.cpu') = "500m" ]
}

@test "meshGateway/Deployment: resources can be overridden" {
  cd `chart_dir`
  local actual=$(helm template \
      -x templates/mesh-gateway-deployment.yaml  \
      --set 'meshGateway.enabled=true' \
      --set 'connectInject.enabled=true' \
      --set 'client.grpc=true' \
      --set 'meshGateway.resources=requests: yadayada' \
      . | tee /dev/stderr |
      yq -r '.spec.template.spec.containers[0].resources.requests' | tee /dev/stderr)
  [ "${actual}" = "yadayada" ]
}

#--------------------------------------------------------------------
# containerPort

@test "meshGateway/Deployment: containerPort defaults to 8443" {
  cd `chart_dir`
  local actual=$(helm template \
      -x templates/mesh-gateway-deployment.yaml  \
      --set 'meshGateway.enabled=true' \
      --set 'connectInject.enabled=true' \
      --set 'client.grpc=true' \
      . | tee /dev/stderr \
      | yq  '.spec.template.spec.containers[0]' | tee /dev/stderr)

  [ $(echo "$actual" | yq -r '.ports[0].containerPort')  = "8443" ]
  [ $(echo "$actual" | yq -r '.livenessProbe.tcpSocket.port')  = "8443" ]
  [ $(echo "$actual" | yq -r '.readinessProbe.tcpSocket.port')  = "8443" ]
}

@test "meshGateway/Deployment: containerPort can be overridden" {
  cd `chart_dir`
  local actual=$(helm template \
      -x templates/mesh-gateway-deployment.yaml  \
      --set 'meshGateway.enabled=true' \
      --set 'connectInject.enabled=true' \
      --set 'client.grpc=true' \
      --set 'meshGateway.containerPort=9443' \
      . | tee /dev/stderr \
      | yq  '.spec.template.spec.containers[0]' | tee /dev/stderr)

  [ $(echo "$actual" | yq -r '.ports[0].containerPort')  = "9443" ]
  [ $(echo "$actual" | yq -r '.livenessProbe.tcpSocket.port')  = "9443" ]
  [ $(echo "$actual" | yq -r '.readinessProbe.tcpSocket.port')  = "9443" ]
}

#--------------------------------------------------------------------
# consulServiceName

@test "meshGateway/Deployment: fails if consulServiceName is set and bootstrapACLs is true" {
  cd `chart_dir`
  run helm template \
      -x templates/mesh-gateway-deployment.yaml  \
      --set 'meshGateway.enabled=true' \
      --set 'connectInject.enabled=true' \
      --set 'client.grpc=true' \
      --set 'meshGateway.consulServiceName=override' \
      --set 'global.bootstrapACLs=true' \
      .
  [ "$status" -eq 1 ]
  [[ "$output" =~ "if global.bootstrapACLs is true, meshGateway.consulServiceName cannot be set" ]]
}

@test "meshGateway/Deployment: does not fail if consulServiceName is set to mesh-gateway and bootstrapACLs is true" {
  cd `chart_dir`
  local actual=$(helm template \
      -x templates/mesh-gateway-deployment.yaml  \
      --set 'meshGateway.enabled=true' \
      --set 'connectInject.enabled=true' \
      --set 'client.grpc=true' \
      --set 'meshGateway.consulServiceName=mesh-gateway' \
      --set 'global.bootstrapACLs=true' \
      . | tee /dev/stderr \
      | yq '.spec.template.spec.containers[0]' | tee /dev/stderr )

  [[ $(echo "${actual}" | yq -r '.lifecycle.preStop.exec.command' ) =~ '-id=\"mesh-gateway\"' ]]
}

@test "meshGateway/Deployment: consulServiceName can be set" {
  cd `chart_dir`
  local actual=$(helm template \
      -x templates/mesh-gateway-deployment.yaml  \
      --set 'meshGateway.enabled=true' \
      --set 'connectInject.enabled=true' \
      --set 'client.grpc=true' \
      --set 'meshGateway.consulServiceName=overridden' \
      . | tee /dev/stderr \
      | yq '.spec.template.spec.containers[0]' | tee /dev/stderr )

  [[ $(echo "${actual}" | yq -r '.lifecycle.preStop.exec.command' ) =~ '-id=\"overridden\"' ]]
}

#--------------------------------------------------------------------
# healthchecks

@test "meshGateway/Deployment: healthchecks are on by default" {
  cd `chart_dir`
  local actual=$(helm template \
      -x templates/mesh-gateway-deployment.yaml  \
      --set 'meshGateway.enabled=true' \
      --set 'connectInject.enabled=true' \
      --set 'client.grpc=true' \
      . | tee /dev/stderr \
      | yq '.spec.template.spec.containers[0]' | tee /dev/stderr )

  local liveness=$(echo "${actual}" | yq -r '.livenessProbe | length > 0' | tee /dev/stderr)
  [ "${liveness}" = "true" ]
  local readiness=$(echo "${actual}" | yq -r '.readinessProbe | length > 0' | tee /dev/stderr)
  [ "${readiness}" = "true" ]
}

@test "meshGateway/Deployment: can disable healthchecks" {
  cd `chart_dir`
  local actual=$(helm template \
      -x templates/mesh-gateway-deployment.yaml  \
      --set 'meshGateway.enabled=true' \
      --set 'connectInject.enabled=true' \
      --set 'client.grpc=true' \
      --set 'meshGateway.enableHealthChecks=false' \
      . | tee /dev/stderr \
      | yq '.spec.template.spec.containers[0]' | tee /dev/stderr )

  local liveness=$(echo "${actual}" | yq -r '.livenessProbe | length > 0' | tee /dev/stderr)
  [ "${liveness}" = "false" ]
  local readiness=$(echo "${actual}" | yq -r '.readinessProbe | length > 0' | tee /dev/stderr)
  [ "${readiness}" = "false" ]
}

#--------------------------------------------------------------------
# hostPort

@test "meshGateway/Deployment: no hostPort by default" {
  cd `chart_dir`
  local actual=$(helm template \
      -x templates/mesh-gateway-deployment.yaml  \
      --set 'meshGateway.enabled=true' \
      --set 'connectInject.enabled=true' \
      --set 'client.grpc=true' \
      . | tee /dev/stderr |
      yq -r '.spec.template.spec.containers[0].ports[0].hostPort' | tee /dev/stderr)

  [ "${actual}" = "null" ]
}

@test "meshGateway/Deployment: can set a hostPort" {
  cd `chart_dir`
  local actual=$(helm template \
      -x templates/mesh-gateway-deployment.yaml  \
      --set 'meshGateway.enabled=true' \
      --set 'connectInject.enabled=true' \
      --set 'client.grpc=true' \
      --set 'meshGateway.hostPort=443' \
      . | tee /dev/stderr |
      yq -r '.spec.template.spec.containers[0].ports[0].hostPort' | tee /dev/stderr)

  [ "${actual}" = "443" ]
}

#--------------------------------------------------------------------
# priorityClassName

@test "meshGateway/Deployment: no priorityClassName by default" {
  cd `chart_dir`
  local actual=$(helm template \
      -x templates/mesh-gateway-deployment.yaml  \
      --set 'meshGateway.enabled=true' \
      --set 'connectInject.enabled=true' \
      --set 'client.grpc=true' \
      . | tee /dev/stderr |
      yq -r '.spec.template.spec.priorityClassName' | tee /dev/stderr)

  [ "${actual}" = "null" ]
}

@test "meshGateway/Deployment: can set a priorityClassName" {
  cd `chart_dir`
  local actual=$(helm template \
      -x templates/mesh-gateway-deployment.yaml  \
      --set 'meshGateway.enabled=true' \
      --set 'connectInject.enabled=true' \
      --set 'client.grpc=true' \
      --set 'meshGateway.priorityClassName=name' \
      . | tee /dev/stderr |
      yq -r '.spec.template.spec.priorityClassName' | tee /dev/stderr)

  [ "${actual}" = "name" ]
}

#--------------------------------------------------------------------
# nodeSelector

@test "meshGateway/Deployment: no nodeSelector by default" {
  cd `chart_dir`
  local actual=$(helm template \
      -x templates/mesh-gateway-deployment.yaml  \
      --set 'meshGateway.enabled=true' \
      --set 'connectInject.enabled=true' \
      --set 'client.grpc=true' \
      . | tee /dev/stderr |
      yq -r '.spec.template.spec.nodeSelector' | tee /dev/stderr)

  [ "${actual}" = "null" ]
}

@test "meshGateway/Deployment: can set a nodeSelector" {
  cd `chart_dir`
  local actual=$(helm template \
      -x templates/mesh-gateway-deployment.yaml  \
      --set 'meshGateway.enabled=true' \
      --set 'connectInject.enabled=true' \
      --set 'client.grpc=true' \
      --set 'meshGateway.nodeSelector=key: value' \
      . | tee /dev/stderr |
      yq -r '.spec.template.spec.nodeSelector.key' | tee /dev/stderr)

  [ "${actual}" = "value" ]
}

#--------------------------------------------------------------------
# global.tls.enabled

@test "meshGateway/Deployment: sets TLS flags when global.tls.enabled" {
  cd `chart_dir`
  local env=$(helm template \
      -x templates/mesh-gateway-deployment.yaml  \
      --set 'meshGateway.enabled=true' \
      --set 'connectInject.enabled=true' \
      --set 'global.tls.enabled=true' \
      . | tee /dev/stderr |
      yq -r '.spec.template.spec.containers[0].env[]' | tee /dev/stderr)

  local actual
  actual=$(echo $env | jq -r '. | select(.name == "CONSUL_HTTP_ADDR") | .value' | tee /dev/stderr)
  [ "${actual}" = 'https://$(HOST_IP):8501' ]

    local actual
    actual=$(echo $env | jq -r '. | select(.name == "CONSUL_GRPC_ADDR") | .value' | tee /dev/stderr)
    [ "${actual}" = 'https://$(HOST_IP):8502' ]

  actual=$(echo $env | jq -r '. | select(.name == "CONSUL_CACERT") | .value' | tee /dev/stderr)
    [ "${actual}" = "/consul/tls/ca/tls.crt" ]
}

@test "meshGateway/Deployment: can overwrite CA secret with the provided one" {
  cd `chart_dir`
  local ca_cert_volume=$(helm template \
      -x templates/client-snapshot-agent-deployment.yaml  \
      -x templates/mesh-gateway-deployment.yaml  \
      --set 'meshGateway.enabled=true' \
      --set 'connectInject.enabled=true' \
      --set 'global.tls.enabled=true' \
      --set 'global.tls.caCert.secretName=foo-ca-cert' \
      --set 'global.tls.caCert.secretKey=key' \
      --set 'global.tls.caKey.secretName=foo-ca-key' \
      --set 'global.tls.caKey.secretKey=key' \
      . | tee /dev/stderr |
      yq '.spec.template.spec.volumes[] | select(.name=="consul-ca-cert")' | tee /dev/stderr)

  # check that the provided ca cert secret is attached as a volume
  local actual
  actual=$(echo $ca_cert_volume | jq -r '.secret.secretName' | tee /dev/stderr)
  [ "${actual}" = "foo-ca-cert" ]

  # check that the volume uses the provided secret key
  actual=$(echo $ca_cert_volume | jq -r '.secret.items[0].key' | tee /dev/stderr)
  [ "${actual}" = "key" ]
}

<<<<<<< HEAD
##--------------------------------------------------------------------
## service-init init container

@test "meshGateway/Deployment: service-init init container" {
=======
#--------------------------------------------------------------------
# global.tls.enableAutoEncrypt

@test "meshGateway/Deployment: consul-auto-encrypt-ca-cert volume is added when TLS with auto-encrypt is enabled" {
>>>>>>> e8925882
  cd `chart_dir`
  local actual=$(helm template \
      -x templates/mesh-gateway-deployment.yaml  \
      --set 'meshGateway.enabled=true' \
      --set 'connectInject.enabled=true' \
<<<<<<< HEAD
      . | tee /dev/stderr |
      yq -r '.spec.template.spec.initContainers | map(select(.name == "service-init"))[0] | .command[2]' | tee /dev/stderr)

  exp='consul-k8s service-address \
  -k8s-namespace=default \
  -name=release-name-consul-mesh-gateway \
  -output-file=address.txt
WAN_ADDR="$(cat address.txt)"
WAN_PORT="443"

cat > /consul/service/service.hcl << EOF
service {
  kind = "mesh-gateway"
  name = "mesh-gateway"
  port = 8443
  address = "${POD_IP}"
  tagged_addresses {
    lan {
      address = "${POD_IP}"
      port = 8443
    }
    wan {
      address = "${WAN_ADDR}"
      port = ${WAN_PORT}
    }
  }
  checks = [
    {
      name = "Mesh Gateway Listening"
      interval = "10s"
      tcp = "${POD_IP}:8443"
      deregister_critical_service_after = "6h"
    }
  ]
}
EOF

consul services register \
  /consul/service/service.hcl'

  [ "${actual}" = "${exp}" ]
}

@test "meshGateway/Deployment: service-init init container with global.bootstrapACLs=true" {
  cd `chart_dir`
  local actual=$(helm template \
      -x templates/mesh-gateway-deployment.yaml  \
      --set 'meshGateway.enabled=true' \
      --set 'connectInject.enabled=true' \
      --set 'global.bootstrapACLs=true' \
      . | tee /dev/stderr |
      yq -r '.spec.template.spec.initContainers | map(select(.name == "service-init"))[0] | .command[2]' | tee /dev/stderr)

  exp='consul-k8s acl-init \
  -secret-name="release-name-consul-mesh-gateway-acl-token" \
  -k8s-namespace=default \
  -token-sink-file=/consul/service/acl-token

consul-k8s service-address \
  -k8s-namespace=default \
  -name=release-name-consul-mesh-gateway \
  -output-file=address.txt
WAN_ADDR="$(cat address.txt)"
WAN_PORT="443"

cat > /consul/service/service.hcl << EOF
service {
  kind = "mesh-gateway"
  name = "mesh-gateway"
  port = 8443
  address = "${POD_IP}"
  tagged_addresses {
    lan {
      address = "${POD_IP}"
      port = 8443
    }
    wan {
      address = "${WAN_ADDR}"
      port = ${WAN_PORT}
    }
  }
  checks = [
    {
      name = "Mesh Gateway Listening"
      interval = "10s"
      tcp = "${POD_IP}:8443"
      deregister_critical_service_after = "6h"
    }
  ]
}
EOF

consul services register \
  -token-file=/consul/service/acl-token \
  /consul/service/service.hcl'

  [ "${actual}" = "${exp}" ]
}

@test "meshGateway/Deployment: service-init init container with global.federation.enabled=true" {
  cd `chart_dir`
  local actual=$(helm template \
      -x templates/mesh-gateway-deployment.yaml  \
      --set 'meshGateway.enabled=true' \
      --set 'connectInject.enabled=true' \
      --set 'global.federation.enabled=true' \
      . | tee /dev/stderr |
      yq -r '.spec.template.spec.initContainers | map(select(.name == "service-init"))[0] | .command[2]' | tee /dev/stderr)

  exp='consul-k8s service-address \
  -k8s-namespace=default \
  -name=release-name-consul-mesh-gateway \
  -output-file=address.txt
WAN_ADDR="$(cat address.txt)"
WAN_PORT="443"

cat > /consul/service/service.hcl << EOF
service {
  kind = "mesh-gateway"
  name = "mesh-gateway"
  meta {
    consul-wan-federation = "1"
  }
  port = 8443
  address = "${POD_IP}"
  tagged_addresses {
    lan {
      address = "${POD_IP}"
      port = 8443
    }
    wan {
      address = "${WAN_ADDR}"
      port = ${WAN_PORT}
    }
  }
  checks = [
    {
      name = "Mesh Gateway Listening"
      interval = "10s"
      tcp = "${POD_IP}:8443"
      deregister_critical_service_after = "6h"
    }
  ]
}
EOF

consul services register \
  /consul/service/service.hcl'

  [ "${actual}" = "${exp}" ]
}

@test "meshGateway/Deployment: service-init init container containerPort and wanAddress.port can be changed" {
  cd `chart_dir`
  local actual=$(helm template \
      -x templates/mesh-gateway-deployment.yaml  \
      --set 'meshGateway.enabled=true' \
      --set 'connectInject.enabled=true' \
      --set 'meshGateway.containerPort=8888' \
      --set 'meshGateway.wanAddress.source=NodeIP' \
      --set 'meshGateway.wanAddress.port=9999' \
      . | tee /dev/stderr |
      yq -r '.spec.template.spec.initContainers | map(select(.name == "service-init"))[0] | .command[2]' | tee /dev/stderr)

  exp='WAN_ADDR="${HOST_IP}"
WAN_PORT="9999"

cat > /consul/service/service.hcl << EOF
service {
  kind = "mesh-gateway"
  name = "mesh-gateway"
  port = 8888
  address = "${POD_IP}"
  tagged_addresses {
    lan {
      address = "${POD_IP}"
      port = 8888
    }
    wan {
      address = "${WAN_ADDR}"
      port = ${WAN_PORT}
    }
  }
  checks = [
    {
      name = "Mesh Gateway Listening"
      interval = "10s"
      tcp = "${POD_IP}:8888"
      deregister_critical_service_after = "6h"
    }
  ]
}
EOF

consul services register \
  /consul/service/service.hcl'

  [ "${actual}" = "${exp}" ]
}

@test "meshGateway/Deployment: service-init init container wanAddress.source=NodeIP" {
  cd `chart_dir`
  local actual=$(helm template \
      -x templates/mesh-gateway-deployment.yaml  \
      --set 'meshGateway.enabled=true' \
      --set 'connectInject.enabled=true' \
      --set 'meshGateway.wanAddress.source=NodeIP' \
      . | tee /dev/stderr |
      yq -r '.spec.template.spec.initContainers | map(select(.name == "service-init"))[0] | .command[2]' | tee /dev/stderr)

  exp='WAN_ADDR="${HOST_IP}"
WAN_PORT="443"

cat > /consul/service/service.hcl << EOF
service {
  kind = "mesh-gateway"
  name = "mesh-gateway"
  port = 8443
  address = "${POD_IP}"
  tagged_addresses {
    lan {
      address = "${POD_IP}"
      port = 8443
    }
    wan {
      address = "${WAN_ADDR}"
      port = ${WAN_PORT}
    }
  }
  checks = [
    {
      name = "Mesh Gateway Listening"
      interval = "10s"
      tcp = "${POD_IP}:8443"
      deregister_critical_service_after = "6h"
    }
  ]
}
EOF

consul services register \
  /consul/service/service.hcl'

  [ "${actual}" = "${exp}" ]
}

@test "meshGateway/Deployment: service-init init container wanAddress.source=NodeName" {
  cd `chart_dir`
  local actual=$(helm template \
      -x templates/mesh-gateway-deployment.yaml  \
      --set 'meshGateway.enabled=true' \
      --set 'connectInject.enabled=true' \
      --set 'meshGateway.wanAddress.source=NodeName' \
      . | tee /dev/stderr |
      yq -r '.spec.template.spec.initContainers | map(select(.name == "service-init"))[0] | .command[2]' | tee /dev/stderr)

  exp='WAN_ADDR="${NODE_NAME}"
WAN_PORT="443"

cat > /consul/service/service.hcl << EOF
service {
  kind = "mesh-gateway"
  name = "mesh-gateway"
  port = 8443
  address = "${POD_IP}"
  tagged_addresses {
    lan {
      address = "${POD_IP}"
      port = 8443
    }
    wan {
      address = "${WAN_ADDR}"
      port = ${WAN_PORT}
    }
  }
  checks = [
    {
      name = "Mesh Gateway Listening"
      interval = "10s"
      tcp = "${POD_IP}:8443"
      deregister_critical_service_after = "6h"
    }
  ]
}
EOF

consul services register \
  /consul/service/service.hcl'

  [ "${actual}" = "${exp}" ]
}

@test "meshGateway/Deployment: service-init init container wanAddress.source=Static fails if wanAddress.static is empty" {
  cd `chart_dir`
  run helm template \
      -x templates/mesh-gateway-deployment.yaml  \
      --set 'meshGateway.enabled=true' \
      --set 'connectInject.enabled=true' \
      --set 'meshGateway.wanAddress.source=Static' \
      --set 'meshGateway.wanAddress.static=' \
      .

  [ "$status" -eq 1 ]
  [[ "$output" =~ "if meshGateway.wanAddress.source=Static then meshGateway.wanAddress.static cannot be empty" ]]
}

@test "meshGateway/Deployment: service-init init container wanAddress.source=Static" {
  cd `chart_dir`
  local actual=$(helm template \
      -x templates/mesh-gateway-deployment.yaml  \
      --set 'meshGateway.enabled=true' \
      --set 'connectInject.enabled=true' \
      --set 'meshGateway.wanAddress.source=Static' \
      --set 'meshGateway.wanAddress.static=example.com' \
      . | tee /dev/stderr |
      yq -r '.spec.template.spec.initContainers | map(select(.name == "service-init"))[0] | .command[2]' | tee /dev/stderr)

  exp='WAN_ADDR="example.com"
WAN_PORT="443"

cat > /consul/service/service.hcl << EOF
service {
  kind = "mesh-gateway"
  name = "mesh-gateway"
  port = 8443
  address = "${POD_IP}"
  tagged_addresses {
    lan {
      address = "${POD_IP}"
      port = 8443
    }
    wan {
      address = "${WAN_ADDR}"
      port = ${WAN_PORT}
    }
  }
  checks = [
    {
      name = "Mesh Gateway Listening"
      interval = "10s"
      tcp = "${POD_IP}:8443"
      deregister_critical_service_after = "6h"
    }
  ]
}
EOF

consul services register \
  /consul/service/service.hcl'

  [ "${actual}" = "${exp}" ]
}

@test "meshGateway/Deployment: service-init init container wanAddress.source=Service fails if service.enable is false" {
  cd `chart_dir`
  run helm template \
      -x templates/mesh-gateway-deployment.yaml  \
      --set 'meshGateway.enabled=true' \
      --set 'connectInject.enabled=true' \
      --set 'meshGateway.wanAddress.source=Service' \
      --set 'meshGateway.service.enabled=false' \
      .

  [ "$status" -eq 1 ]
  [[ "$output" =~ "if meshGateway.wanAddress.source=Service then meshGateway.service.enabled must be set to true" ]]
}

@test "meshGateway/Deployment: service-init init container wanAddress.source=Service, type=LoadBalancer" {
  cd `chart_dir`
  local actual=$(helm template \
      -x templates/mesh-gateway-deployment.yaml  \
      --set 'meshGateway.enabled=true' \
      --set 'connectInject.enabled=true' \
      --set 'meshGateway.wanAddress.source=Service' \
      --set 'meshGateway.wanAddress.port=ignored' \
      --set 'meshGateway.service.enabled=true' \
      --set 'meshGateway.service.type=LoadBalancer' \
      . | tee /dev/stderr |
      yq -r '.spec.template.spec.initContainers | map(select(.name == "service-init"))[0] | .command[2]' | tee /dev/stderr)

  exp='consul-k8s service-address \
  -k8s-namespace=default \
  -name=release-name-consul-mesh-gateway \
  -output-file=address.txt
WAN_ADDR="$(cat address.txt)"
WAN_PORT="443"

cat > /consul/service/service.hcl << EOF
service {
  kind = "mesh-gateway"
  name = "mesh-gateway"
  port = 8443
  address = "${POD_IP}"
  tagged_addresses {
    lan {
      address = "${POD_IP}"
      port = 8443
    }
    wan {
      address = "${WAN_ADDR}"
      port = ${WAN_PORT}
    }
  }
  checks = [
    {
      name = "Mesh Gateway Listening"
      interval = "10s"
      tcp = "${POD_IP}:8443"
      deregister_critical_service_after = "6h"
    }
  ]
}
EOF

consul services register \
  /consul/service/service.hcl'

  [ "${actual}" = "${exp}" ]
}

@test "meshGateway/Deployment: service-init init container wanAddress.source=Service, type=NodePort" {
=======
      --set 'global.tls.enabled=true' \
      --set 'global.tls.enableAutoEncrypt=true' \
      . | tee /dev/stderr |
      yq '.spec.template.spec.volumes[] | select(.name == "consul-auto-encrypt-ca-cert") | length > 0' | tee /dev/stderr)
  [ "${actual}" = "true" ]
}

@test "meshGateway/Deployment: consul-auto-encrypt-ca-cert volumeMount is added when TLS with auto-encrypt is enabled" {
>>>>>>> e8925882
  cd `chart_dir`
  local actual=$(helm template \
      -x templates/mesh-gateway-deployment.yaml  \
      --set 'meshGateway.enabled=true' \
      --set 'connectInject.enabled=true' \
<<<<<<< HEAD
      --set 'meshGateway.wanAddress.source=Service' \
      --set 'meshGateway.service.enabled=true' \
      --set 'meshGateway.service.nodePort=9999' \
      --set 'meshGateway.service.type=NodePort' \
      . | tee /dev/stderr |
      yq -r '.spec.template.spec.initContainers | map(select(.name == "service-init"))[0] | .command[2]' | tee /dev/stderr)

  exp='WAN_ADDR="${HOST_IP}"
WAN_PORT="9999"

cat > /consul/service/service.hcl << EOF
service {
  kind = "mesh-gateway"
  name = "mesh-gateway"
  port = 8443
  address = "${POD_IP}"
  tagged_addresses {
    lan {
      address = "${POD_IP}"
      port = 8443
    }
    wan {
      address = "${WAN_ADDR}"
      port = ${WAN_PORT}
    }
  }
  checks = [
    {
      name = "Mesh Gateway Listening"
      interval = "10s"
      tcp = "${POD_IP}:8443"
      deregister_critical_service_after = "6h"
    }
  ]
}
EOF

consul services register \
  /consul/service/service.hcl'

  [ "${actual}" = "${exp}" ]
}

@test "meshGateway/Deployment: service-init init container wanAddress.source=Service, type=NodePort fails if service.nodePort is null" {
  cd `chart_dir`
  run helm template \
      -x templates/mesh-gateway-deployment.yaml  \
      --set 'meshGateway.enabled=true' \
      --set 'connectInject.enabled=true' \
      --set 'meshGateway.wanAddress.source=Service' \
      --set 'meshGateway.service.enabled=true' \
      --set 'meshGateway.service.type=NodePort' \
      .

  [ "$status" -eq 1 ]
  [[ "$output" =~ "if meshGateway.wanAddress.source=Service and meshGateway.service.type=NodePort, meshGateway.service.nodePort must be set" ]]
}

@test "meshGateway/Deployment: service-init init container wanAddress.source=Service, type=ClusterIP" {
=======
      --set 'global.tls.enabled=true' \
      --set 'global.tls.enableAutoEncrypt=true' \
      . | tee /dev/stderr |
      yq '.spec.template.spec.containers[0].volumeMounts[] | select(.name == "consul-auto-encrypt-ca-cert") | length > 0' | tee /dev/stderr)
  [ "${actual}" = "true" ]
}

@test "meshGateway/Deployment: get-auto-encrypt-client-ca init container is created when TLS with auto-encrypt is enabled" {
>>>>>>> e8925882
  cd `chart_dir`
  local actual=$(helm template \
      -x templates/mesh-gateway-deployment.yaml  \
      --set 'meshGateway.enabled=true' \
      --set 'connectInject.enabled=true' \
<<<<<<< HEAD
      --set 'meshGateway.wanAddress.source=Service' \
      --set 'meshGateway.wanAddress.port=ignored' \
      --set 'meshGateway.service.enabled=true' \
      --set 'meshGateway.service.type=ClusterIP' \
      . | tee /dev/stderr |
      yq -r '.spec.template.spec.initContainers | map(select(.name == "service-init"))[0] | .command[2]' | tee /dev/stderr)

  exp='consul-k8s service-address \
  -k8s-namespace=default \
  -name=release-name-consul-mesh-gateway \
  -output-file=address.txt
WAN_ADDR="$(cat address.txt)"
WAN_PORT="443"

cat > /consul/service/service.hcl << EOF
service {
  kind = "mesh-gateway"
  name = "mesh-gateway"
  port = 8443
  address = "${POD_IP}"
  tagged_addresses {
    lan {
      address = "${POD_IP}"
      port = 8443
    }
    wan {
      address = "${WAN_ADDR}"
      port = ${WAN_PORT}
    }
  }
  checks = [
    {
      name = "Mesh Gateway Listening"
      interval = "10s"
      tcp = "${POD_IP}:8443"
      deregister_critical_service_after = "6h"
    }
  ]
}
EOF

consul services register \
  /consul/service/service.hcl'

  [ "${actual}" = "${exp}" ]
}
@test "meshGateway/Deployment: service-init init container consulServiceName can be changed" {
=======
      --set 'global.tls.enabled=true' \
      --set 'global.tls.enableAutoEncrypt=true' \
      . | tee /dev/stderr |
      yq '.spec.template.spec.initContainers[] | select(.name == "get-auto-encrypt-client-ca") | length > 0' | tee /dev/stderr)
  [ "${actual}" = "true" ]
}

@test "meshGateway/Deployment: consul-ca-cert volume is not added if externalServers.enabled=true and externalServers.https.useSystemRoots=true" {
>>>>>>> e8925882
  cd `chart_dir`
  local actual=$(helm template \
      -x templates/mesh-gateway-deployment.yaml  \
      --set 'meshGateway.enabled=true' \
      --set 'connectInject.enabled=true' \
<<<<<<< HEAD
      --set 'meshGateway.consulServiceName=new-name' \
      . | tee /dev/stderr |
      yq -r '.spec.template.spec.initContainers | map(select(.name == "service-init"))[0] | .command[2]' | tee /dev/stderr)

  exp='consul-k8s service-address \
  -k8s-namespace=default \
  -name=release-name-consul-mesh-gateway \
  -output-file=address.txt
WAN_ADDR="$(cat address.txt)"
WAN_PORT="443"

cat > /consul/service/service.hcl << EOF
service {
  kind = "mesh-gateway"
  name = "new-name"
  port = 8443
  address = "${POD_IP}"
  tagged_addresses {
    lan {
      address = "${POD_IP}"
      port = 8443
    }
    wan {
      address = "${WAN_ADDR}"
      port = ${WAN_PORT}
    }
  }
  checks = [
    {
      name = "Mesh Gateway Listening"
      interval = "10s"
      tcp = "${POD_IP}:8443"
      deregister_critical_service_after = "6h"
    }
  ]
}
EOF

consul services register \
  /consul/service/service.hcl'

  [ "${actual}" = "${exp}" ]
=======
      --set 'global.tls.enabled=true' \
      --set 'global.tls.enableAutoEncrypt=true' \
      --set 'externalServers.enabled=true' \
      --set 'externalServers.https.address=foo.com' \
      --set 'externalServers.https.useSystemRoots=true' \
      . | tee /dev/stderr |
      yq '.spec.template.spec.volumes[] | select(.name == "consul-ca-cert")' | tee /dev/stderr)
  [ "${actual}" = "" ]
>>>>>>> e8925882
}<|MERGE_RESOLUTION|>--- conflicted
+++ resolved
@@ -559,23 +559,73 @@
   [ "${actual}" = "key" ]
 }
 
-<<<<<<< HEAD
+#--------------------------------------------------------------------
+# global.tls.enableAutoEncrypt
+
+@test "meshGateway/Deployment: consul-auto-encrypt-ca-cert volume is added when TLS with auto-encrypt is enabled" {
+  cd `chart_dir`
+  local actual=$(helm template \
+      -x templates/mesh-gateway-deployment.yaml  \
+      --set 'meshGateway.enabled=true' \
+      --set 'connectInject.enabled=true' \
+      --set 'global.tls.enabled=true' \
+      --set 'global.tls.enableAutoEncrypt=true' \
+      . | tee /dev/stderr |
+      yq '.spec.template.spec.volumes[] | select(.name == "consul-auto-encrypt-ca-cert") | length > 0' | tee /dev/stderr)
+  [ "${actual}" = "true" ]
+}
+
+@test "meshGateway/Deployment: consul-auto-encrypt-ca-cert volumeMount is added when TLS with auto-encrypt is enabled" {
+  cd `chart_dir`
+  local actual=$(helm template \
+      -x templates/mesh-gateway-deployment.yaml  \
+      --set 'meshGateway.enabled=true' \
+      --set 'connectInject.enabled=true' \
+      --set 'global.tls.enabled=true' \
+      --set 'global.tls.enableAutoEncrypt=true' \
+      . | tee /dev/stderr |
+      yq '.spec.template.spec.containers[0].volumeMounts[] | select(.name == "consul-auto-encrypt-ca-cert") | length > 0' | tee /dev/stderr)
+  [ "${actual}" = "true" ]
+}
+
+@test "meshGateway/Deployment: get-auto-encrypt-client-ca init container is created when TLS with auto-encrypt is enabled" {
+  cd `chart_dir`
+  local actual=$(helm template \
+      -x templates/mesh-gateway-deployment.yaml  \
+      --set 'meshGateway.enabled=true' \
+      --set 'connectInject.enabled=true' \
+      --set 'global.tls.enabled=true' \
+      --set 'global.tls.enableAutoEncrypt=true' \
+      . | tee /dev/stderr |
+      yq '.spec.template.spec.initContainers[] | select(.name == "get-auto-encrypt-client-ca") | length > 0' | tee /dev/stderr)
+  [ "${actual}" = "true" ]
+}
+
+@test "meshGateway/Deployment: consul-ca-cert volume is not added if externalServers.enabled=true and externalServers.https.useSystemRoots=true" {
+  cd `chart_dir`
+  local actual=$(helm template \
+      -x templates/mesh-gateway-deployment.yaml  \
+      --set 'meshGateway.enabled=true' \
+      --set 'connectInject.enabled=true' \
+      --set 'global.tls.enabled=true' \
+      --set 'global.tls.enableAutoEncrypt=true' \
+      --set 'externalServers.enabled=true' \
+      --set 'externalServers.https.address=foo.com' \
+      --set 'externalServers.https.useSystemRoots=true' \
+      . | tee /dev/stderr |
+      yq '.spec.template.spec.volumes[] | select(.name == "consul-ca-cert")' | tee /dev/stderr)
+  [ "${actual}" = "" ]
+}
+
 ##--------------------------------------------------------------------
 ## service-init init container
 
 @test "meshGateway/Deployment: service-init init container" {
-=======
-#--------------------------------------------------------------------
-# global.tls.enableAutoEncrypt
-
-@test "meshGateway/Deployment: consul-auto-encrypt-ca-cert volume is added when TLS with auto-encrypt is enabled" {
->>>>>>> e8925882
-  cd `chart_dir`
-  local actual=$(helm template \
-      -x templates/mesh-gateway-deployment.yaml  \
-      --set 'meshGateway.enabled=true' \
-      --set 'connectInject.enabled=true' \
-<<<<<<< HEAD
+  cd `chart_dir`
+  local actual=$(helm template \
+      -x templates/mesh-gateway-deployment.yaml  \
+      --set 'meshGateway.enabled=true' \
+      --set 'connectInject.enabled=true' \
       . | tee /dev/stderr |
       yq -r '.spec.template.spec.initContainers | map(select(.name == "service-init"))[0] | .command[2]' | tee /dev/stderr)
 
@@ -997,22 +1047,11 @@
 }
 
 @test "meshGateway/Deployment: service-init init container wanAddress.source=Service, type=NodePort" {
-=======
-      --set 'global.tls.enabled=true' \
-      --set 'global.tls.enableAutoEncrypt=true' \
-      . | tee /dev/stderr |
-      yq '.spec.template.spec.volumes[] | select(.name == "consul-auto-encrypt-ca-cert") | length > 0' | tee /dev/stderr)
-  [ "${actual}" = "true" ]
-}
-
-@test "meshGateway/Deployment: consul-auto-encrypt-ca-cert volumeMount is added when TLS with auto-encrypt is enabled" {
->>>>>>> e8925882
-  cd `chart_dir`
-  local actual=$(helm template \
-      -x templates/mesh-gateway-deployment.yaml  \
-      --set 'meshGateway.enabled=true' \
-      --set 'connectInject.enabled=true' \
-<<<<<<< HEAD
+  cd `chart_dir`
+  local actual=$(helm template \
+      -x templates/mesh-gateway-deployment.yaml  \
+      --set 'meshGateway.enabled=true' \
+      --set 'connectInject.enabled=true' \
       --set 'meshGateway.wanAddress.source=Service' \
       --set 'meshGateway.service.enabled=true' \
       --set 'meshGateway.service.nodePort=9999' \
@@ -1072,22 +1111,11 @@
 }
 
 @test "meshGateway/Deployment: service-init init container wanAddress.source=Service, type=ClusterIP" {
-=======
-      --set 'global.tls.enabled=true' \
-      --set 'global.tls.enableAutoEncrypt=true' \
-      . | tee /dev/stderr |
-      yq '.spec.template.spec.containers[0].volumeMounts[] | select(.name == "consul-auto-encrypt-ca-cert") | length > 0' | tee /dev/stderr)
-  [ "${actual}" = "true" ]
-}
-
-@test "meshGateway/Deployment: get-auto-encrypt-client-ca init container is created when TLS with auto-encrypt is enabled" {
->>>>>>> e8925882
-  cd `chart_dir`
-  local actual=$(helm template \
-      -x templates/mesh-gateway-deployment.yaml  \
-      --set 'meshGateway.enabled=true' \
-      --set 'connectInject.enabled=true' \
-<<<<<<< HEAD
+  cd `chart_dir`
+  local actual=$(helm template \
+      -x templates/mesh-gateway-deployment.yaml  \
+      --set 'meshGateway.enabled=true' \
+      --set 'connectInject.enabled=true' \
       --set 'meshGateway.wanAddress.source=Service' \
       --set 'meshGateway.wanAddress.port=ignored' \
       --set 'meshGateway.service.enabled=true' \
@@ -1135,22 +1163,11 @@
   [ "${actual}" = "${exp}" ]
 }
 @test "meshGateway/Deployment: service-init init container consulServiceName can be changed" {
-=======
-      --set 'global.tls.enabled=true' \
-      --set 'global.tls.enableAutoEncrypt=true' \
-      . | tee /dev/stderr |
-      yq '.spec.template.spec.initContainers[] | select(.name == "get-auto-encrypt-client-ca") | length > 0' | tee /dev/stderr)
-  [ "${actual}" = "true" ]
-}
-
-@test "meshGateway/Deployment: consul-ca-cert volume is not added if externalServers.enabled=true and externalServers.https.useSystemRoots=true" {
->>>>>>> e8925882
-  cd `chart_dir`
-  local actual=$(helm template \
-      -x templates/mesh-gateway-deployment.yaml  \
-      --set 'meshGateway.enabled=true' \
-      --set 'connectInject.enabled=true' \
-<<<<<<< HEAD
+  cd `chart_dir`
+  local actual=$(helm template \
+      -x templates/mesh-gateway-deployment.yaml  \
+      --set 'meshGateway.enabled=true' \
+      --set 'connectInject.enabled=true' \
       --set 'meshGateway.consulServiceName=new-name' \
       . | tee /dev/stderr |
       yq -r '.spec.template.spec.initContainers | map(select(.name == "service-init"))[0] | .command[2]' | tee /dev/stderr)
@@ -1193,14 +1210,4 @@
   /consul/service/service.hcl'
 
   [ "${actual}" = "${exp}" ]
-=======
-      --set 'global.tls.enabled=true' \
-      --set 'global.tls.enableAutoEncrypt=true' \
-      --set 'externalServers.enabled=true' \
-      --set 'externalServers.https.address=foo.com' \
-      --set 'externalServers.https.useSystemRoots=true' \
-      . | tee /dev/stderr |
-      yq '.spec.template.spec.volumes[] | select(.name == "consul-ca-cert")' | tee /dev/stderr)
-  [ "${actual}" = "" ]
->>>>>>> e8925882
 }